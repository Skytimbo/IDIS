--- conflicted
+++ resolved
@@ -189,17 +189,12 @@
                 WHERE id = ?
             """, (document_id, existing_record[0]))
         else:
-<<<<<<< HEAD
-            # Insert new record - case_id should be TEXT, so use string
-            cursor.execute("""
-                INSERT INTO case_documents (case_id, patient_id, checklist_item_id, document_id, status, created_at, updated_at)
-                VALUES ('1', ?, ?, ?, 'Submitted', CURRENT_TIMESTAMP, CURRENT_TIMESTAMP)
-=======
+
             # Insert new record
             cursor.execute("""
                 INSERT INTO case_documents (case_id, patient_id, checklist_item_id, document_id, status, created_at, updated_at)
                 VALUES (1, ?, ?, ?, 'Submitted', CURRENT_TIMESTAMP, CURRENT_TIMESTAMP)
->>>>>>> 3e4e71cc
+
             """, (patient_id, requirement_id, document_id))
         
         context_store.conn.commit()
